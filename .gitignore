--- conflicted
+++ resolved
@@ -3,10 +3,6 @@
 env
 .idea
 .vscode
-<<<<<<< HEAD
-.DS_Store
-*.log
-=======
 #macos ignores
 .DS_Store
 #pyc files
@@ -18,5 +14,4 @@
 #database
 *.db
 *.csv
-users.csv
->>>>>>> f0022940
+users.csv