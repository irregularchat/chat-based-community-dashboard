#authentik-creation-workflow.py
import random
import string
import requests
from dotenv import load_dotenv
import os
import sys
import json
import pyperclip

########## Debugging ##########
def debug(message):
    print(f"DEBUG: {message}")

########## Configuration ##########
# Load environment variables from .env file
load_dotenv()
debug("Loaded environment variables from .env file")

# Define the vars coming from the .env file
base_domain = "irregularchat.com"  # Update this to your domain
token = os.getenv("AUTHENTIK_API_TOKEN")
debug(f"Token: {token}")

if not token:
    raise ValueError("The AUTHENTIK_API_TOKEN environment variable is not set.")
main_group_id = os.getenv("MAIN_GROUP_ID")
if not main_group_id:
    raise ValueError("The MAIN_GROUP_ID environment variable is not set.")
API_URL = f"https://sso.{base_domain}/api/v3/"  # Ensure trailing slash

headers = {
    "Authorization": f"Bearer {token}",
    "Content-Type": "application/json"
}
debug("Headers set")

########## Functions ##########
# Function to get user ID by username
def get_user_id_by_username(API_URL, headers, username):
    url = f"{API_URL}core/users/?search={username}"
    debug(f"get_user_id_by_username URL: {url}")
    response = requests.get(url, headers=headers)
    response.raise_for_status()
    users = response.json()['results']
    debug(f"Users found: {users}")
    if not users:
        raise ValueError(f"User with username {username} not found.")
    debug(f"User ID found: {users[0]['pk']}")
    return users[0]['pk']

debug("Functions defined")

# Function to generate a strong password
def generate_password():
    debug("Generating password")
    base_password = os.getenv("base_password")
    if not base_password:
        raise ValueError("The base_password environment variable is not set.")
    debug(f"Base password: {base_password}")

    # Ensure the total length accounts for the base password
    random_length = 3
    debug(f"Random length: {random_length}")

    # Characters to be used in the random part of the password
    characters = string.ascii_letters + string.digits 
    debug(f"Characters: {characters}")

    # Generate the random part of the password
    random_part = ''.join(random.choice(characters) for i in range(random_length))
    
    # Combine the base password with the random part
    password = base_password + random_part
    debug(f"Generated password: {password}")
    return password

debug("Password generated")

# Function to reset a user's password
def reset_user_password(API_URL, headers, username):
    user_id = get_user_id_by_username(API_URL, headers, username)  # Get user ID by username
    new_password = generate_password()
    data = json.dumps({
        "password": new_password
    })
    url = f"{API_URL}core/users/{user_id}/set_password/"
    debug(f"reset_user_password URL: {url}")
    response = requests.post(url, headers=headers, data=data)
    if response.status_code == 403:
        print(f"403 Forbidden Error: Check if the API token has the necessary permissions to access {url}")
    response.raise_for_status()
    debug(f"Password reset for user {username}")
    debug(f"New password: {new_password}")
    return new_password

debug("Password reset")

# Function to set a user's password
def set_user_password(API_URL, headers, user_id, password):
    data = json.dumps({
        "password": password
    })
    url = f"{API_URL}core/users/{user_id}/set_password/"
    debug(f"set_user_password URL: {url}")
    response = requests.post(url, headers=headers, data=data)
    if response.status_code == 403:
        print(f"403 Forbidden Error: Check if the API token has the necessary permissions to access {url}")
    response.raise_for_status()
    debug(f"Password set for user ID {user_id}")
    return password

debug("Password setting function defined")

# Function to create a unique username
def create_unique_username(base_username, existing_usernames):
    username = base_username
    counter = 1
    # Debugging print statement to trace execution
    print(f"Trying base username: {username}")
    while username in existing_usernames:
        username = f"{base_username}{counter}"
        print(f"Username {username} already taken, trying {username}")
        counter += 1
    print(f"Unique username found: {username}")
    debug(f"Unique username found: {username}")
    return username

debug("Unique username created")

# Function to get existing usernames
# Documentation: https://docs.goauthentik.io/developer-docs/api/reference/core-users-list
def get_existing_usernames(API_URL, headers):
    url = f"{API_URL}core/users/"
    debug(f"get_existing_usernames URL: {url}")
    response = requests.get(url, headers=headers)  # Ensure URL is properly constructed
    if response.status_code == 403:
        print(f"403 Forbidden Error: Check if the API token has the necessary permissions to access {url}")
    response.raise_for_status()
    users = response.json()['results']  # Assuming the API returns paginated results
    debug(f"Existing usernames: {[user['username'] for user in users]}")
    return {user['username'] for user in users}

debug("Existing usernames retrieved")

# Function to create a new user
def create_user(API_URL, headers, username, password):
    main_group_id = os.getenv("MAIN_GROUP_ID")
    if not main_group_id:
        raise ValueError("The MAIN_GROUP_ID environment variable is not set.")
    data = {
        "username": username,
        "name": username,
        "is_active": True,
        "email": f"{username}@{base_domain}",
        "groups": [main_group_id],
        "attributes": {},
        "path": "users",
        "type": "internal"
    }
    url = f"{API_URL}core/users/"
    debug(f"create_user URL: {url}")
    response = requests.post(url, headers=headers, json=data)
    if response.status_code == 403:
        print(f"403 Forbidden Error: Check if the API token has the necessary permissions to access {url}")
    response.raise_for_status()
<<<<<<< HEAD
    return response.json()['pk']

def set_user_password(API_URL, headers, user_id, password):
    data = json.dumps({
        "password": password
    })
    url = f"{API_URL}/core/users/{user_id}/set_password/"
    response = requests.post(url, headers=headers, data=data)
    if response.status_code == 403:
        print(f"403 Forbidden Error: Check if the API token has the necessary permissions to access {url}")
    response.raise_for_status()
=======
    debug(f"User {username} created")
    user_id = response.json()['pk']
    debug(f"User ID: {user_id}")
    # Set the password for the new user
    set_user_password(API_URL, headers, user_id, password)
    return user_id
>>>>>>> f2f8dd03

debug("User created")

# Determine operation (create user or reset password) from command-line arguments
if len(sys.argv) < 3:
    raise ValueError("Usage: script.py [create|reset] username")

debug("Arguments parsed")
operation = sys.argv[1]
username = sys.argv[2]
debug(f"Operation: {operation}")

if operation not in ['create', 'reset']:
    raise ValueError("Invalid operation. Use 'create' to create a user or 'reset' to reset a password.")
debug("Operation validated")

# Check if the API URL can be resolved
try:
    debug(f"Validating API URL: {API_URL}core/users/")
    response = requests.get(f"{API_URL}core/users/", headers=headers)
    response.raise_for_status()
except requests.exceptions.RequestException as e:
    debug(f"Error: Unable to connect to the API at {API_URL}core/users/. Please check the URL and your network connection.")
    print(f"Exception: {e}")
    debug("Exiting script")
    sys.exit(1)

debug("API URL validated")

# Main logic based on operation
if operation == 'create':
    debug("Creating new user")
    existing_usernames = get_existing_usernames(API_URL, headers)
    debug(f"Existing usernames: {existing_usernames}")
    new_username = create_unique_username(username, existing_usernames)
    debug(f"New username: {new_username}")
    new_password = generate_password()
<<<<<<< HEAD
    email = f"{new_username}@{base_domain}"
    user_id = create_user(API_URL, headers, new_username, email, main_group_id)  # Get the user ID
    set_user_password(API_URL, headers, user_id, new_password)
    # instead of just printing, this should also copy to clipboard
    ####### Print Messages ########
=======
    debug(f"New password: {new_password}")
    new_user = create_user(API_URL, headers, new_username, new_password)
    debug(f"New user created with username {new_username}")
    # Instead of just printing, this should also copy to clipboard
>>>>>>> f2f8dd03
    welcome_message = f"""
    Temp PASSWORD: {new_password}
    Username: {new_username}

    🌟 Welcome to the IrregularChat Community of Interest (CoI)! 🌟
    You've just joined a community focused on breaking down silos, fostering innovation, and supporting service members and veterans. Here's what you need to know to get started and a guide to join the wiki and other services:

    ---
    Step 1:
    - Use the password and username above to obtain your Irregular Chat Login, giving you access to the wiki and other services: https://sso.irregularchat.com/ 
    Step 2:
    - Login to the wiki with that Irregular Chat Login and visit https://wiki.irregularchat.com/community/welcome


    ------
    """
    print(welcome_message)
    pyperclip.copy(welcome_message)
    print("The above message has been copied to the clipboard.")

elif operation == 'reset':
    debug("Resetting user password")
    new_password = reset_user_password(API_URL, headers, username)
    debug(f"Password reset for user {username}")
    reset_message = f"""
    PASSWORD: {new_password}
    Username: {username}

    🌟 Your password has been reset 
    Use the password and username above to obtain Login: https://sso.irregularchat.com/ 
    """

    print(reset_message)
    pyperclip.copy(reset_message)
    print("The above message has been copied to the clipboard.")<|MERGE_RESOLUTION|>--- conflicted
+++ resolved
@@ -164,26 +164,12 @@
     if response.status_code == 403:
         print(f"403 Forbidden Error: Check if the API token has the necessary permissions to access {url}")
     response.raise_for_status()
-<<<<<<< HEAD
-    return response.json()['pk']
-
-def set_user_password(API_URL, headers, user_id, password):
-    data = json.dumps({
-        "password": password
-    })
-    url = f"{API_URL}/core/users/{user_id}/set_password/"
-    response = requests.post(url, headers=headers, data=data)
-    if response.status_code == 403:
-        print(f"403 Forbidden Error: Check if the API token has the necessary permissions to access {url}")
-    response.raise_for_status()
-=======
     debug(f"User {username} created")
     user_id = response.json()['pk']
     debug(f"User ID: {user_id}")
     # Set the password for the new user
     set_user_password(API_URL, headers, user_id, password)
     return user_id
->>>>>>> f2f8dd03
 
 debug("User created")
 
@@ -221,18 +207,10 @@
     new_username = create_unique_username(username, existing_usernames)
     debug(f"New username: {new_username}")
     new_password = generate_password()
-<<<<<<< HEAD
-    email = f"{new_username}@{base_domain}"
-    user_id = create_user(API_URL, headers, new_username, email, main_group_id)  # Get the user ID
-    set_user_password(API_URL, headers, user_id, new_password)
-    # instead of just printing, this should also copy to clipboard
-    ####### Print Messages ########
-=======
     debug(f"New password: {new_password}")
     new_user = create_user(API_URL, headers, new_username, new_password)
     debug(f"New user created with username {new_username}")
     # Instead of just printing, this should also copy to clipboard
->>>>>>> f2f8dd03
     welcome_message = f"""
     Temp PASSWORD: {new_password}
     Username: {new_username}
