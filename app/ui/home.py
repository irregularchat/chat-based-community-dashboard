<<<<<<< HEAD
from dotenv import load_dotenv
import os
import streamlit as st
import pandas as pd
from authentik_streamlit import (
    create_user, generate_recovery_link, create_invite, list_users, 
    update_LOCAL_DB, search_LOCAL_DB, shorten_url, update_user_status, 
    reset_user_password, delete_user, update_user_intro, update_user_invited_by,
    display_message, clear_session_state, create_unique_username, get_existing_usernames,
    display_user_list, BASE_DOMAIN, AUTHENTIK_API_URL, AUTHENTIK_API_TOKEN, headers,
    PAGE_TITLE, FAVICON_URL, MAIN_GROUP_ID
=======
# ui/home.py
import streamlit as st
from st_aggrid import AgGrid, GridOptionsBuilder, GridUpdateMode, DataReturnMode
import json
import pandas as pd
from utils.config import Config
from auth.api import (
    create_user,
    generate_recovery_link,
    list_users_cached,
    update_user_status,
    delete_user,
    reset_user_password,
    update_user_intro,
    update_user_invited_by,
    create_invite,
    shorten_url,
    list_users
)
from ui.forms import render_create_user_form, render_invite_form
from utils.helpers import (
    get_existing_usernames,
    create_unique_username,
    update_LOCAL_DB,
    search_LOCAL_DB
>>>>>>> 019816c0
)
from datetime import datetime, timedelta
from pytz import timezone
from messages import (
    create_user_message, create_recovery_message, create_invite_message,
)
from .forms import (
    render_create_user_form, render_invite_form
)
from auth.session_init import initialize_session_state
# Call set_page_config as the very first Streamlit command
st.set_page_config(page_title=PAGE_TITLE, page_icon=FAVICON_URL)
# Call the function to initialize session state
initialize_session_state()


# Cached list users to avoid re-fetching too often
@st.cache_data(ttl=600)  # Cache for 10 minutes
def list_users_cached(authentik_api_url, headers, username_input=None):
    return list_users(authentik_api_url, headers, username_input)
# Ensure session state for username exists
if 'username_input' not in st.session_state:
    st.session_state['username_input'] = ''

# Text input field for username with session state
username_input = st.text_input("Username", value=st.session_state['username_input'])

# Update session state with the input value
if username_input:
    st.session_state['username_input'] = username_input

# Display the updated username
st.write(f"Current Username: {st.session_state['username_input']}")

def get_user_list():
    """Retrieve the list of users from session state."""
    return st.session_state.get('user_list', [])

def set_user_list(users):
    """Set the list of users in session state."""
    st.session_state['user_list'] = users
def update_username():
<<<<<<< HEAD
    st.session_state['username_input'] = st.session_state['temp_username']

st.text_input("Username", key="temp_username", on_change=update_username)
st.write(f"Current Username: {st.session_state.get('username_input', '')}")
# Handle form submissions based on operation selected
def handle_form_submission(operation, username_input, email_input, invited_by, intro, expires_date, expires_time, first_name, last_name):
    try:
        if operation == "Create User":
            update_LOCAL_DB()
            user_exists = search_LOCAL_DB(username_input)
            if not user_exists.empty:
                st.warning(f"User {username_input} already exists.")
                existing_usernames = get_existing_usernames(AUTHENTIK_API_URL, headers)
                new_username = create_unique_username(username_input, existing_usernames)
            else:
                new_username = username_input
=======
    if st.session_state.get('first_name_input') and st.session_state.get('last_name_input'):
        base_username = f"{st.session_state['first_name_input'].strip().lower()}-{st.session_state['last_name_input'].strip()[0].lower()}"
    elif st.session_state.get('first_name_input'):
        base_username = st.session_state['first_name_input'].strip().lower()
    elif st.session_state.get('last_name_input'):
        base_username = st.session_state['last_name_input'].strip().lower()
    else:
        base_username = "pending"
    st.session_state['username_input'] = base_username.replace(" ", "-")


## Working good table
# def display_user_list(auth_api_url, headers):
#     if 'user_list' in st.session_state and st.session_state['user_list']:
#         users = st.session_state['user_list']
#         st.subheader("User List")

#         # Create DataFrame
#         df = pd.DataFrame(users)

#         # Display available columns for debugging
#         # st.write("Available DataFrame Columns:", df.columns.tolist())

#         # Determine the identifier field
#         identifier_field = None
#         for field in ['username', 'name', 'email']:
#             if field in df.columns:
#                 identifier_field = field
#                 break

#         if not identifier_field:
#             st.error("No suitable identifier field found in user data.")
#             logging.error("No suitable identifier field found in DataFrame.")
#             return

#         # Limit the displayed columns
#         display_columns = ['username', 'name', 'is_active', 'last_login', 'email', 'attributes']
#         display_columns = [col for col in display_columns if col in df.columns]

#         # Include 'id' and 'pk' columns if they exist
#         identifier_columns = ['id', 'pk']
#         available_identifier_columns = [col for col in identifier_columns if col in df.columns]

#         if not available_identifier_columns:
#             st.error("User data does not contain 'id' or 'pk' fields required for performing actions.")
#             logging.error("No 'id' or 'pk' fields in user data.")
#             return

#         # Combine columns to be used in the DataFrame
#         all_columns = display_columns + available_identifier_columns

#         # Update the DataFrame with available columns
#         df = df[all_columns]

#         # Process 'attributes' column
#         if 'attributes' in df.columns:
#             df['attributes'] = df['attributes'].apply(
#                 lambda x: json.dumps(x, indent=2) if isinstance(x, dict) else str(x)
#             )

#         # Build AgGrid options
#         gb = GridOptionsBuilder.from_dataframe(df)

#         # Configure default columns (make all columns filterable, sortable, and resizable)
#         gb.configure_default_column(filter=True, sortable=True, resizable=True)

#         # Hide 'id' and 'pk' columns if they are present
#         gb.configure_columns(available_identifier_columns, hide=True)

#         # Page size options
#         page_size_options = [20, 50, 100, 500, 1000]
#         page_size = st.selectbox("Page Size", options=page_size_options, index=2)

#         # Configure grid options
#         gb.configure_selection('multiple', use_checkbox=True)
#         gb.configure_pagination(paginationAutoPageSize=False, paginationPageSize=page_size)
#         gb.configure_side_bar()
#         gb.configure_grid_options(domLayout='normal')
#         grid_options = gb.build()

#         # Adjust table height
#         table_height = 800

#         # Display AgGrid table
#         grid_response = AgGrid(
#             df,
#             gridOptions=grid_options,
#             data_return_mode=DataReturnMode.FILTERED_AND_SORTED,
#             update_mode=GridUpdateMode.SELECTION_CHANGED,
#             fit_columns_on_grid_load=True,
#             enable_enterprise_modules=False,
#             theme='alpine',
#             height=table_height,
#             width='100%',
#             reload_data=True
#         )

#         selected_rows = grid_response['selected_rows']
#         selected_users = pd.DataFrame(selected_rows)

#         st.write(f"Selected Users: {len(selected_users)}")
#         # st.write("Selected Users Columns:", selected_users.columns.tolist())  # For debugging

#         if not selected_users.empty:
#             action = st.selectbox("Select Action", [
#                 "Activate", "Deactivate", "Reset Password", "Delete", "Add Intro", "Add Invited By"
#             ])

#             # Action-specific inputs
#             if action == "Reset Password":
#                 new_password = st.text_input("Enter new password", type="password")
#             elif action == "Add Intro":
#                 intro_text = st.text_area("Enter Intro Text", height=2)
#             elif action == "Add Invited By":
#                 invited_by = st.text_input("Enter Invited By")

#             if st.button("Apply"):
#                 try:
#                     success_count = 0
#                     for _, user in selected_users.iterrows():
#                         user_id = None
#                         for col in available_identifier_columns:
#                             if col in user and pd.notna(user[col]):
#                                 user_id = user[col]
#                                 break
#                         if not user_id:
#                             st.error(f"User {user[identifier_field]} does not have a valid ID.")
#                             continue

#                         # Perform the selected action
#                         if action == "Activate":
#                             result = update_user_status(auth_api_url, headers, user_id, True)
#                         elif action == "Deactivate":
#                             result = update_user_status(auth_api_url, headers, user_id, False)
#                         elif action == "Reset Password":
#                             if new_password:
#                                 result = reset_user_password(auth_api_url, headers, user_id, new_password)
#                             else:
#                                 st.warning("Please enter a new password")
#                                 continue
#                         elif action == "Delete":
#                             result = delete_user(auth_api_url, headers, user_id)
#                         elif action == "Add Intro":
#                             result = update_user_intro(auth_api_url, headers, user_id, intro_text)
#                         elif action == "Add Invited By":
#                             result = update_user_invited_by(auth_api_url, headers, user_id, invited_by)
#                         else:
#                             result = None

#                         if result:
#                             success_count += 1
#                     st.success(f"{action} action applied successfully to {success_count} out of {len(selected_users)} selected users.")
#                 except Exception as e:
#                     st.error(f"An error occurred while applying {action} action: {e}")
#         else:
#             st.info("No users selected.")
#     else:
#         st.info("No users found.")

def display_user_list(auth_api_url, headers):
    if 'user_list' in st.session_state and st.session_state['user_list']:
        users = st.session_state['user_list']
        st.subheader("User List")

        # Create DataFrame
        df = pd.DataFrame(users)

        # Determine the identifier field
        identifier_field = None
        for field in ['username', 'name', 'email']:
            if field in df.columns:
                identifier_field = field
                break

        if not identifier_field:
            st.error("No suitable identifier field found in user data.")
            logging.error("No suitable identifier field found in DataFrame.")
            return

        # Limit the displayed columns
        display_columns = ['username', 'name', 'is_active', 'last_login', 'email', 'attributes']
        display_columns = [col for col in display_columns if col in df.columns]

        # Include 'id' and 'pk' columns if they exist
        identifier_columns = ['id', 'pk']
        available_identifier_columns = [col for col in identifier_columns if col in df.columns]

        if not available_identifier_columns:
            st.error("User data does not contain 'id' or 'pk' fields required for performing actions.")
            logging.error("No 'id' or 'pk' fields in user data.")
            return

        # Combine columns to be used in the DataFrame
        all_columns = display_columns + available_identifier_columns

        # Update the DataFrame with available columns
        df = df[all_columns]

        # Process 'attributes' column
        if 'attributes' in df.columns:
            df['attributes'] = df['attributes'].apply(
                lambda x: json.dumps(x, indent=2) if isinstance(x, dict) else str(x)
            )

        # Build AgGrid options
        gb = GridOptionsBuilder.from_dataframe(df)

        # Configure default columns (make all columns filterable, sortable, and resizable)
        gb.configure_default_column(filter=True, sortable=True, resizable=True)

        # Hide 'id' and 'pk' columns if they are present
        gb.configure_columns(available_identifier_columns, hide=True)

        # Configure selection
        gb.configure_selection(
            selection_mode='multiple',
            use_checkbox=True,
            header_checkbox=True  # Enable header checkbox for "Select All"
        )

        # Page size options
        page_size_options = [100, 250, 500, 1000]
        page_size = st.selectbox("Page Size", options=page_size_options, index=2)

        # Configure grid options
        gb.configure_pagination(paginationAutoPageSize=False, paginationPageSize=page_size)
        gb.configure_side_bar()
        gb.configure_grid_options(domLayout='normal')
        grid_options = gb.build()

        # Adjust table height
        table_height = 800

        # Display AgGrid table
        grid_response = AgGrid(
            df,
            gridOptions=grid_options,
            data_return_mode=DataReturnMode.FILTERED_AND_SORTED,
            update_mode=GridUpdateMode.MODEL_CHANGED,
            fit_columns_on_grid_load=True,
            enable_enterprise_modules=False,
            theme='alpine',
            height=table_height,
            width='100%',
            reload_data=True
        )

        selected_rows = grid_response['selected_rows']
        selected_users = pd.DataFrame(selected_rows)
>>>>>>> 019816c0

            email = email_input if email_input else f"{new_username}@{BASE_DOMAIN}"
            full_name = f"{first_name.strip()} {last_name.strip()}"
            
            # Ensure intro and invited_by are passed when creating the user
            new_user = create_user(AUTHENTIK_API_URL, headers, new_username, email, full_name, intro, invited_by)

            if new_user is None:
                st.warning(f"Username {new_username} might already exist.")
            else:
                shortened_recovery_link = shorten_url(generate_recovery_link(AUTHENTIK_API_URL, headers, new_username), 'first-login', new_username)
                create_user_message(new_username, shortened_recovery_link)

        elif operation == "Generate Recovery Link":
            recovery_link = generate_recovery_link(AUTHENTIK_API_URL, headers, username_input)
            create_recovery_message(username_input, recovery_link)

<<<<<<< HEAD
        elif operation == "Create Invite":
            if expires_date and expires_time:
                local_expires = datetime.combine(expires_date, expires_time)
                expires = local_expires.isoformat()
            else:
                expires = None
            
            invite_link, invite_expires = create_invite(headers, username_input, expires)
            create_invite_message(username_input, invite_link, invite_expires)
=======
            if st.button("Apply"):
                try:
                    success_count = 0
                    for _, user in selected_users.iterrows():
                        user_id = None
                        for col in available_identifier_columns:
                            if col in user and pd.notna(user[col]):
                                user_id = user[col]
                                break
                        if not user_id:
                            st.error(f"User {user[identifier_field]} does not have a valid ID.")
                            continue
>>>>>>> 019816c0

        elif operation == "List Users":
            users = list_users_cached(AUTHENTIK_API_URL, headers, username_input if username_input else None)
            set_user_list(users)
            st.success("Users listed successfully!")

<<<<<<< HEAD
    except Exception as e:
        st.error(f"An error occurred: {e}")
=======
                        if result:
                            success_count += 1
                    st.success(f"{action} action applied successfully to {success_count} out of {len(selected_users)} selected users.")
                except Exception as e:
                    st.error(f"An error occurred while applying {action} action: {e}")
        else:
            st.info("No users selected.")
    else:
        st.info("No users found.")
>>>>>>> 019816c0

# Render home page with dynamic fields based on operation
def render_home_page():
    # Sidebar for useful links
    st.sidebar.markdown("""
        ## Useful Links:
        - [Login to IrregularChat SSO](https://sso.irregularchat.com)
        - [Use Signal CopyPasta for Welcome Messages](https://wiki.irregularchat.com/en/community/chat/admin/signal-prompts)
        - [Admin Prompts for Common Situations](https://wiki.irregularchat.com/community/chat/admin.md)
        - [Links to Community Chats and Services](https://wiki.irregularchat.com/community/links.md)
    """)

    # Operation selection and username input
    col1, col2 = st.columns([2, 3])
    with col1:
        operation = st.selectbox(
            "Select Operation",
            ["Create User", "Generate Recovery Link", "Create Invite", "List Users"],
            key="operation_selection"  # Use a static key tied to session state
        )

    with col2:
        username_input = st.text_input("Username", key="username_input")  # Static key for the username

    # Form section
    with st.form(key="user_management_form"):
        # Dynamic fields based on the operation selected
        if operation == "Create User":
            first_name, last_name, email_input, invited_by, intro = render_create_user_form()
            expires_date, expires_time = None, None
        elif operation == "Generate Recovery Link":
            first_name, last_name, email_input, invited_by, intro = [None] * 5
            expires_date, expires_time = None, None
        elif operation == "Create Invite":
            invite_label, expires_date, expires_time = render_invite_form()
            first_name, last_name, email_input, invited_by, intro = [None] * 5
        elif operation == "List Users":
            first_name, last_name, email_input, invited_by, intro = [None] * 5
            expires_date, expires_time = None, None
        
        # Submit button for the form
        submit_button = st.form_submit_button("Submit")

    # Form submission logic
    if submit_button:
        handle_form_submission(
            operation, 
            username_input, 
            email_input, 
            invited_by, 
            intro, 
            expires_date, 
            expires_time,
            first_name,
            last_name
        )

    # Display user list and actions
    display_user_list(AUTHENTIK_API_URL, headers)

<<<<<<< HEAD
# Call render_home_page to display the form and user list
render_home_page()
=======
            email = email_input if email_input else f"{new_username}@{Config.BASE_DOMAIN}"

            # Construct the full name based on available inputs
            if first_name and last_name:
                full_name = f"{first_name.strip()} {last_name.strip()}"
            elif first_name:
                full_name = first_name.strip()
            elif last_name:
                full_name = last_name.strip()
            else:
                full_name = ""  # This should not occur due to the earlier check

            # Create the user
            new_user = create_user(new_username, full_name, email, invited_by, intro)
            if new_user:
                recovery_link = generate_recovery_link(new_username)
                if recovery_link:
                    shortened_recovery_link = shorten_url(recovery_link, 'first-login', new_username)
                    create_user_message(new_username, shortened_recovery_link)
                else:
                    st.error("Failed to generate recovery link.")
            else:
                st.error("Failed to create user.")

        elif operation == "Generate Recovery Link":
            if not username_input:
                st.error("Username is required to generate a recovery link.")
                return
            recovery_link = generate_recovery_link(username_input)
            if recovery_link:
                shortened_recovery_link = shorten_url(recovery_link, 'recovery', username_input)
                create_recovery_message(username_input, shortened_recovery_link)
            else:
                st.error("Failed to generate recovery link.")

        elif operation == "Create Invite":
            if not invite_label:
                st.error("Invite label is required.")
                return
            if not expires_date or not expires_time:
                st.error("Expiration date and time are required.")
                return

            expires_datetime = datetime.combine(expires_date, expires_time)
            expires_iso = expires_datetime.isoformat()

            invite_link, invite_expires = create_invite(headers, invite_label, expires_iso)
            if invite_link:
                create_invite_message(invite_label, invite_link, invite_expires)
            else:
                st.error("Failed to create invite.")

        # elif operation == "List Users":
        #     search_query = username_input.strip()
        #     if not search_query:
        #         st.error("Please enter a search query.")
        #         return
        elif operation == "List Users":
            search_query = username_input.strip()
            # Allow empty search_query to fetch all users

            # First, search the local database
            local_users = search_LOCAL_DB(search_query)
            if not local_users.empty:
                st.session_state['user_list'] = local_users.to_dict(orient='records')
                st.session_state['message'] = "Users found in local database."
            else:
                # If not found locally or search query is empty, search using the API
                users = list_users(Config.AUTHENTIK_API_URL, headers, search_query)
                if users:
                    st.session_state['user_list'] = users
                    st.session_state['message'] = "Users found via API."
                else:
                    st.session_state['user_list'] = []
                    st.session_state['message'] = "No users found."

            # Logging and debugging (optional)
            logging.debug(f"user_list data: {st.session_state['user_list']}")
            if st.session_state['user_list']:
                first_user = st.session_state['user_list'][0]
                logging.debug(f"First user keys: {first_user.keys()}")
        ####

            # First, search the local database
            local_users = search_LOCAL_DB(search_query)
            if not local_users.empty:
                st.session_state['user_list'] = local_users.to_dict(orient='records')
                st.session_state['message'] = "Users found in local database."
            else:
                # If not found locally, search using the API
                users = list_users(Config.AUTHENTIK_API_URL, headers, search_query)
                if users:
                    st.session_state['user_list'] = users
                    st.session_state['message'] = "Users found via API."
                else:
                    st.session_state['user_list'] = []
                    st.session_state['message'] = "No users found."

            # Add logging to inspect the data
            logging.debug(f"user_list data: {st.session_state['user_list']}")
            if st.session_state['user_list']:
                first_user = st.session_state['user_list'][0]
                logging.debug(f"First user keys: {first_user.keys()}")

    except Exception as e:
        st.error(f"An error occurred during '{operation}': {e}")
        logging.error(f"Error during '{operation}': {e}")
>>>>>>> 019816c0
<|MERGE_RESOLUTION|>--- conflicted
+++ resolved
@@ -1,16 +1,3 @@
-<<<<<<< HEAD
-from dotenv import load_dotenv
-import os
-import streamlit as st
-import pandas as pd
-from authentik_streamlit import (
-    create_user, generate_recovery_link, create_invite, list_users, 
-    update_LOCAL_DB, search_LOCAL_DB, shorten_url, update_user_status, 
-    reset_user_password, delete_user, update_user_intro, update_user_invited_by,
-    display_message, clear_session_state, create_unique_username, get_existing_usernames,
-    display_user_list, BASE_DOMAIN, AUTHENTIK_API_URL, AUTHENTIK_API_TOKEN, headers,
-    PAGE_TITLE, FAVICON_URL, MAIN_GROUP_ID
-=======
 # ui/home.py
 import streamlit as st
 from st_aggrid import AgGrid, GridOptionsBuilder, GridUpdateMode, DataReturnMode
@@ -36,7 +23,21 @@
     create_unique_username,
     update_LOCAL_DB,
     search_LOCAL_DB
->>>>>>> 019816c0
+)
+from messages import (
+    create_user_message,
+    create_recovery_message,
+    create_invite_message
+)
+import logging
+import pandas as pd
+from authentik_streamlit import (
+    create_user, generate_recovery_link, create_invite, list_users, 
+    update_LOCAL_DB, search_LOCAL_DB, shorten_url, update_user_status, 
+    reset_user_password, delete_user, update_user_intro, update_user_invited_by,
+    display_message, clear_session_state, create_unique_username, get_existing_usernames,
+    display_user_list, BASE_DOMAIN, AUTHENTIK_API_URL, AUTHENTIK_API_TOKEN, headers,
+    PAGE_TITLE, FAVICON_URL, MAIN_GROUP_ID
 )
 from datetime import datetime, timedelta
 from pytz import timezone
@@ -79,24 +80,6 @@
     """Set the list of users in session state."""
     st.session_state['user_list'] = users
 def update_username():
-<<<<<<< HEAD
-    st.session_state['username_input'] = st.session_state['temp_username']
-
-st.text_input("Username", key="temp_username", on_change=update_username)
-st.write(f"Current Username: {st.session_state.get('username_input', '')}")
-# Handle form submissions based on operation selected
-def handle_form_submission(operation, username_input, email_input, invited_by, intro, expires_date, expires_time, first_name, last_name):
-    try:
-        if operation == "Create User":
-            update_LOCAL_DB()
-            user_exists = search_LOCAL_DB(username_input)
-            if not user_exists.empty:
-                st.warning(f"User {username_input} already exists.")
-                existing_usernames = get_existing_usernames(AUTHENTIK_API_URL, headers)
-                new_username = create_unique_username(username_input, existing_usernames)
-            else:
-                new_username = username_input
-=======
     if st.session_state.get('first_name_input') and st.session_state.get('last_name_input'):
         base_username = f"{st.session_state['first_name_input'].strip().lower()}-{st.session_state['last_name_input'].strip()[0].lower()}"
     elif st.session_state.get('first_name_input'):
@@ -346,35 +329,22 @@
 
         selected_rows = grid_response['selected_rows']
         selected_users = pd.DataFrame(selected_rows)
->>>>>>> 019816c0
-
-            email = email_input if email_input else f"{new_username}@{BASE_DOMAIN}"
-            full_name = f"{first_name.strip()} {last_name.strip()}"
-            
-            # Ensure intro and invited_by are passed when creating the user
-            new_user = create_user(AUTHENTIK_API_URL, headers, new_username, email, full_name, intro, invited_by)
-
-            if new_user is None:
-                st.warning(f"Username {new_username} might already exist.")
-            else:
-                shortened_recovery_link = shorten_url(generate_recovery_link(AUTHENTIK_API_URL, headers, new_username), 'first-login', new_username)
-                create_user_message(new_username, shortened_recovery_link)
-
-        elif operation == "Generate Recovery Link":
-            recovery_link = generate_recovery_link(AUTHENTIK_API_URL, headers, username_input)
-            create_recovery_message(username_input, recovery_link)
-
-<<<<<<< HEAD
-        elif operation == "Create Invite":
-            if expires_date and expires_time:
-                local_expires = datetime.combine(expires_date, expires_time)
-                expires = local_expires.isoformat()
-            else:
-                expires = None
-            
-            invite_link, invite_expires = create_invite(headers, username_input, expires)
-            create_invite_message(username_input, invite_link, invite_expires)
-=======
+
+        st.write(f"Selected Users: {len(selected_users)}")
+
+        if not selected_users.empty:
+            action = st.selectbox("Select Action", [
+                "Activate", "Deactivate", "Reset Password", "Delete", "Add Intro", "Add Invited By"
+            ])
+
+            # Action-specific inputs
+            if action == "Reset Password":
+                new_password = st.text_input("Enter new password", type="password")
+            elif action == "Add Intro":
+                intro_text = st.text_area("Enter Intro Text", height=2)
+            elif action == "Add Invited By":
+                invited_by = st.text_input("Enter Invited By")
+
             if st.button("Apply"):
                 try:
                     success_count = 0
@@ -387,17 +357,27 @@
                         if not user_id:
                             st.error(f"User {user[identifier_field]} does not have a valid ID.")
                             continue
->>>>>>> 019816c0
-
-        elif operation == "List Users":
-            users = list_users_cached(AUTHENTIK_API_URL, headers, username_input if username_input else None)
-            set_user_list(users)
-            st.success("Users listed successfully!")
-
-<<<<<<< HEAD
-    except Exception as e:
-        st.error(f"An error occurred: {e}")
-=======
+
+                        # Perform the selected action
+                        if action == "Activate":
+                            result = update_user_status(auth_api_url, headers, user_id, True)
+                        elif action == "Deactivate":
+                            result = update_user_status(auth_api_url, headers, user_id, False)
+                        elif action == "Reset Password":
+                            if new_password:
+                                result = reset_user_password(auth_api_url, headers, user_id, new_password)
+                            else:
+                                st.warning("Please enter a new password")
+                                continue
+                        elif action == "Delete":
+                            result = delete_user(auth_api_url, headers, user_id)
+                        elif action == "Add Intro":
+                            result = update_user_intro(auth_api_url, headers, user_id, intro_text)
+                        elif action == "Add Invited By":
+                            result = update_user_invited_by(auth_api_url, headers, user_id, invited_by)
+                        else:
+                            result = None
+
                         if result:
                             success_count += 1
                     st.success(f"{action} action applied successfully to {success_count} out of {len(selected_users)} selected users.")
@@ -407,9 +387,7 @@
             st.info("No users selected.")
     else:
         st.info("No users found.")
->>>>>>> 019816c0
-
-# Render home page with dynamic fields based on operation
+
 def render_home_page():
     # Sidebar for useful links
     st.sidebar.markdown("""
@@ -468,10 +446,32 @@
     # Display user list and actions
     display_user_list(AUTHENTIK_API_URL, headers)
 
-<<<<<<< HEAD
-# Call render_home_page to display the form and user list
-render_home_page()
-=======
+
+def handle_form_submission(
+    operation, username_input, email_input, invited_by, intro, expires_date,
+    expires_time, first_name, last_name, invite_label=None
+):
+    headers = {
+        'Authorization': f"Bearer {Config.AUTHENTIK_API_TOKEN}",
+        'Content-Type': 'application/json'
+    }
+    try:
+        if operation == "Create User":
+            if not first_name and not last_name:
+                st.error("At least one of first name or last name is required.")
+                return
+
+            # Update Local DB to ensure it's up-to-date
+            update_LOCAL_DB()
+
+            # Check if the username already exists
+            user_exists = search_LOCAL_DB(username_input)
+            if not user_exists.empty:
+                st.warning(f"User '{username_input}' already exists. Creating a unique username.")
+                new_username = create_unique_username(username_input)
+            else:
+                new_username = username_input
+
             email = email_input if email_input else f"{new_username}@{Config.BASE_DOMAIN}"
 
             # Construct the full name based on available inputs
@@ -578,5 +578,4 @@
 
     except Exception as e:
         st.error(f"An error occurred during '{operation}': {e}")
-        logging.error(f"Error during '{operation}': {e}")
->>>>>>> 019816c0
+        logging.error(f"Error during '{operation}': {e}")